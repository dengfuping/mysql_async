// Copyright (c) 2016 Anatoly Ikorsky
//
// Licensed under the Apache License, Version 2.0
// <LICENSE-APACHE or http://www.apache.org/licenses/LICENSE-2.0> or the MIT
// license <LICENSE-MIT or http://opensource.org/licenses/MIT>, at your
// option. All files in the project carrying such notice may not be copied,
// modified, or distributed except according to those terms.

use futures_util::FutureExt;

use mysql_common::{
    constants::{DEFAULT_MAX_ALLOWED_PACKET, UTF8MB4_GENERAL_CI, UTF8_GENERAL_CI},
    crypto,
    io::ParseBuf,
    packets::{
        AuthPlugin, AuthSwitchRequest, CommonOkPacket, ErrPacket, HandshakePacket,
        HandshakeResponse, OkPacket, OkPacketDeserializer, OldAuthSwitchRequest, OldEofPacket,
        ResultSetTerminator, SslRequest,
    },
    proto::MySerialize,
    row::Row,
};

use std::{
    borrow::Cow,
    fmt,
    future::Future,
    mem::{self, replace},
    pin::Pin,
    str::FromStr,
    sync::Arc,
    time::{Duration, Instant},
};

use crate::{
    buffer_pool::PooledBuf,
    conn::{pool::Pool, stmt_cache::StmtCache},
    consts::{CapabilityFlags, Command, StatusFlags},
    error::*,
    io::Stream,
    opts::Opts,
    queryable::{
        query_result::{QueryResult, ResultSetMeta},
        transaction::TxStatus,
        BinaryProtocol, Queryable, TextProtocol,
    },
    ChangeUserOpts, InfileData, OptsBuilder,
};

use self::routines::Routine;

<<<<<<< HEAD
use regex::bytes::Regex;

=======
#[cfg(feature = "binlog")]
>>>>>>> 091286cd
pub mod binlog_stream;
pub mod pool;
pub mod routines;
pub mod stmt_cache;

<<<<<<< HEAD
lazy_static::lazy_static! {
    static ref FIXED_MARIADB_VERSION_RE: Regex =
        Regex::new(r"^(?:5.5.5-)?(\d{1,2})\.(\d{1,2})\.(\d{1,3})-MariaDB").unwrap();
}
=======
const DEFAULT_WAIT_TIMEOUT: usize = 28800;
>>>>>>> 091286cd

/// Helper that asynchronously disconnects the givent connection on the default tokio executor.
fn disconnect(mut conn: Conn) {
    let disconnected = conn.inner.disconnected;

    // Mark conn as disconnected.
    conn.inner.disconnected = true;

    if !disconnected {
        // We shouldn't call tokio::spawn if unwinding
        if std::thread::panicking() {
            return;
        }

        // Server will report broken connection if spawn fails.
        // this might fail if, say, the runtime is shutting down, but we've done what we could
        if let Ok(handle) = tokio::runtime::Handle::try_current() {
            handle.spawn(async move {
                if let Ok(conn) = conn.cleanup_for_pool().await {
                    let _ = conn.disconnect().await;
                }
            });
        }
    }
}

/// Pending result set.
#[derive(Debug, Clone)]
pub(crate) enum PendingResult {
    /// There is a pending result set.
    Pending(ResultSetMeta),
    /// Result set metadata was taken but not yet consumed.
    Taken(Arc<ResultSetMeta>),
}

/// Mysql connection
struct ConnInner {
    stream: Option<Stream>,
    id: u32,
    is_mariadb: bool,
    version: (u16, u16, u16),
    socket: Option<String>,
    capabilities: CapabilityFlags,
    status: StatusFlags,
    last_ok_packet: Option<OkPacket<'static>>,
    last_err_packet: Option<mysql_common::packets::ServerError<'static>>,
    handshake_complete: bool,
    pool: Option<Pool>,
    pending_result: std::result::Result<Option<PendingResult>, ServerError>,
    tx_status: TxStatus,
    reset_upon_returning_to_a_pool: bool,
    opts: Opts,
    ttl_deadline: Option<Instant>,
    last_io: Instant,
    wait_timeout: Duration,
    stmt_cache: StmtCache,
    nonce: Vec<u8>,
    auth_plugin: AuthPlugin<'static>,
    auth_switched: bool,
    server_key: Option<Vec<u8>>,
    /// Connection is already disconnected.
    pub(crate) disconnected: bool,
    /// One-time connection-level infile handler.
    infile_handler:
        Option<Pin<Box<dyn Future<Output = crate::Result<InfileData>> + Send + Sync + 'static>>>,
}

impl fmt::Debug for ConnInner {
    fn fmt(&self, f: &mut fmt::Formatter<'_>) -> fmt::Result {
        f.debug_struct("Conn")
            .field("connection id", &self.id)
            .field("server version", &self.version)
            .field("pool", &self.pool)
            .field("pending_result", &self.pending_result)
            .field("tx_status", &self.tx_status)
            .field("stream", &self.stream)
            .field("options", &self.opts)
            .field("server_key", &self.server_key)
            .field("auth_plugin", &self.auth_plugin)
            .finish()
    }
}

impl ConnInner {
    /// Constructs an empty connection.
    fn empty(opts: Opts) -> ConnInner {
        let ttl_deadline = opts.pool_opts().new_connection_ttl_deadline();
        ConnInner {
            capabilities: opts.get_capabilities(),
            status: StatusFlags::empty(),
            last_ok_packet: None,
            last_err_packet: None,
            handshake_complete: false,
            stream: None,
            is_mariadb: false,
            version: (0, 0, 0),
            id: 0,
            pending_result: Ok(None),
            pool: None,
            tx_status: TxStatus::None,
            last_io: Instant::now(),
            wait_timeout: Duration::from_secs(0),
            stmt_cache: StmtCache::new(opts.stmt_cache_size()),
            socket: opts.socket().map(Into::into),
            opts,
            ttl_deadline,
            nonce: Vec::default(),
            auth_plugin: AuthPlugin::MysqlNativePassword,
            auth_switched: false,
            disconnected: false,
            server_key: None,
            infile_handler: None,
            reset_upon_returning_to_a_pool: false,
        }
    }

    /// Returns mutable reference to a connection stream.
    ///
    /// Returns `DriverError::ConnectionClosed` if there is no stream.
    fn stream_mut(&mut self) -> Result<&mut Stream> {
        self.stream
            .as_mut()
            .ok_or_else(|| DriverError::ConnectionClosed.into())
    }
}

/// MySql server connection.
#[derive(Debug)]
pub struct Conn {
    inner: Box<ConnInner>,
}

impl Conn {
    /// Returns connection identifier.
    pub fn id(&self) -> u32 {
        self.inner.id
    }

    /// Returns the ID generated by a query (usually `INSERT`) on a table with a column having the
    /// `AUTO_INCREMENT` attribute. Returns `None` if there was no previous query on the connection
    /// or if the query did not update an AUTO_INCREMENT value.
    pub fn last_insert_id(&self) -> Option<u64> {
        self.inner
            .last_ok_packet
            .as_ref()
            .and_then(|ok| ok.last_insert_id())
    }

    /// Returns the number of rows affected by the last `INSERT`, `UPDATE`, `REPLACE` or `DELETE`
    /// query.
    pub fn affected_rows(&self) -> u64 {
        self.inner
            .last_ok_packet
            .as_ref()
            .map(|ok| ok.affected_rows())
            .unwrap_or_default()
    }

    /// Text information, as reported by the server in the last OK packet, or an empty string.
    pub fn info(&self) -> Cow<'_, str> {
        self.inner
            .last_ok_packet
            .as_ref()
            .and_then(|ok| ok.info_str())
            .unwrap_or_else(|| "".into())
    }

    /// Number of warnings, as reported by the server in the last OK packet, or `0`.
    pub fn get_warnings(&self) -> u16 {
        self.inner
            .last_ok_packet
            .as_ref()
            .map(|ok| ok.warnings())
            .unwrap_or_default()
    }

    /// Returns a reference to the last OK packet.
    pub fn last_ok_packet(&self) -> Option<&OkPacket<'static>> {
        self.inner.last_ok_packet.as_ref()
    }

    /// Turns on/off automatic connection reset (see [`crate::PoolOpts::with_reset_connection`]).
    ///
    /// Only makes sense for pooled connections.
    pub fn reset_connection(&mut self, reset_connection: bool) {
        self.inner.reset_upon_returning_to_a_pool = reset_connection;
    }

    pub(crate) fn stream_mut(&mut self) -> Result<&mut Stream> {
        self.inner.stream_mut()
    }

    pub(crate) fn capabilities(&self) -> CapabilityFlags {
        self.inner.capabilities
    }

    /// Will update last IO time for this connection.
    pub(crate) fn touch(&mut self) {
        self.inner.last_io = Instant::now();
    }

    /// Will set packet sequence id to `0`.
    pub(crate) fn reset_seq_id(&mut self) {
        if let Some(stream) = self.inner.stream.as_mut() {
            stream.reset_seq_id();
        }
    }

    /// Will syncronize sequence ids between compressed and uncompressed codecs.
    pub(crate) fn sync_seq_id(&mut self) {
        if let Some(stream) = self.inner.stream.as_mut() {
            stream.sync_seq_id();
        }
    }

    /// Handles OK packet.
    pub(crate) fn handle_ok(&mut self, ok_packet: OkPacket<'static>) {
        self.inner.status = ok_packet.status_flags();
        self.inner.last_err_packet = None;
        self.inner.last_ok_packet = Some(ok_packet);
    }

    /// Handles ERR packet.
    pub(crate) fn handle_err(&mut self, err_packet: ErrPacket<'_>) -> Result<()> {
        match err_packet {
            ErrPacket::Error(err) => {
                self.inner.status = StatusFlags::empty();
                self.inner.last_ok_packet = None;
                self.inner.last_err_packet = Some(err.clone().into_owned());
                Err(Error::from(err))
            }
            ErrPacket::Progress(_) => Ok(()),
        }
    }

    /// Returns the current transaction status.
    pub(crate) fn get_tx_status(&self) -> TxStatus {
        self.inner.tx_status
    }

    /// Sets the given transaction status for this connection.
    pub(crate) fn set_tx_status(&mut self, tx_status: TxStatus) {
        self.inner.tx_status = tx_status;
    }

    /// Returns pending result metadata, if any.
    ///
    /// If `Some(_)`, then result is not yet consumed.
    pub(crate) fn use_pending_result(
        &mut self,
    ) -> std::result::Result<Option<&PendingResult>, ServerError> {
        if let Err(ref e) = self.inner.pending_result {
            let e = e.clone();
            self.inner.pending_result = Ok(None);
            Err(e)
        } else {
            Ok(self.inner.pending_result.as_ref().unwrap().as_ref())
        }
    }

    pub(crate) fn get_pending_result(
        &self,
    ) -> std::result::Result<Option<&PendingResult>, &ServerError> {
        self.inner.pending_result.as_ref().map(|x| x.as_ref())
    }

    pub(crate) fn has_pending_result(&self) -> bool {
        self.inner.pending_result.is_err() || matches!(self.inner.pending_result, Ok(Some(_)))
    }

    /// Sets the given pening result metadata for this connection. Returns the previous value.
    pub(crate) fn set_pending_result(
        &mut self,
        meta: Option<ResultSetMeta>,
    ) -> std::result::Result<Option<PendingResult>, ServerError> {
        replace(
            &mut self.inner.pending_result,
            Ok(meta.map(PendingResult::Pending)),
        )
    }

    pub(crate) fn set_pending_result_error(
        &mut self,
        error: ServerError,
    ) -> std::result::Result<Option<PendingResult>, ServerError> {
        replace(&mut self.inner.pending_result, Err(error))
    }

    /// Gives the currently pending result to a caller for consumption.
    pub(crate) fn take_pending_result(
        &mut self,
    ) -> std::result::Result<Option<Arc<ResultSetMeta>>, ServerError> {
        let mut output = None;

        self.inner.pending_result = match replace(&mut self.inner.pending_result, Ok(None))? {
            Some(PendingResult::Pending(x)) => {
                let meta = Arc::new(x);
                output = Some(meta.clone());
                Ok(Some(PendingResult::Taken(meta)))
            }
            x => Ok(x),
        };

        Ok(output)
    }

    /// Returns current status flags.
    pub(crate) fn status(&self) -> StatusFlags {
        self.inner.status
    }

    pub(crate) async fn routine<'a, F, T>(&mut self, mut f: F) -> crate::Result<T>
    where
        F: Routine<T> + 'a,
    {
        self.inner.disconnected = true;
        let result = f.call(&mut *self).await;
        match result {
            result @ Ok(_) | result @ Err(crate::Error::Server(_)) => {
                // either OK or non-fatal error
                self.inner.disconnected = false;
                result
            }
            Err(err) => {
                if self.inner.stream.is_some() {
                    self.take_stream().close().await?;
                }
                Err(err)
            }
        }
    }

    /// Returns server version.
    pub fn server_version(&self) -> (u16, u16, u16) {
        self.inner.version
    }

    /// Returns whether the server is MariaDB.
    pub fn is_mariadb(&self) -> bool {
        self.inner.is_mariadb
    }

    /// Returns connection options.
    pub fn opts(&self) -> &Opts {
        &self.inner.opts
    }

    /// Setup _local_ `LOCAL INFILE` handler (see ["LOCAL INFILE Handlers"][2] section
    /// of the crate-level docs).
    ///
    /// It'll overwrite existing _local_ handler, if any.
    ///
    /// [2]: ../mysql_async/#local-infile-handlers
    pub fn set_infile_handler<T>(&mut self, handler: T)
    where
        T: Future<Output = crate::Result<InfileData>>,
        T: Send + Sync + 'static,
    {
        self.inner.infile_handler = Some(Box::pin(handler));
    }

    fn take_stream(&mut self) -> Stream {
        self.inner.stream.take().unwrap()
    }

    /// Disconnects this connection from server.
    pub async fn disconnect(mut self) -> Result<()> {
        if !self.inner.disconnected {
            self.inner.disconnected = true;
            self.write_command_data(Command::COM_QUIT, &[]).await?;
            let stream = self.take_stream();
            stream.close().await?;
        }
        Ok(())
    }

    /// Closes the connection.
    async fn close_conn(mut self) -> Result<()> {
        self = self.cleanup_for_pool().await?;
        self.disconnect().await
    }

    /// Returns true if io stream is encrypted.
    fn is_secure(&self) -> bool {
        #[cfg(any(feature = "native-tls-tls", feature = "rustls-tls"))]
        {
            self.inner
                .stream
                .as_ref()
                .map(|x| x.is_secure())
                .unwrap_or_default()
        }

        #[cfg(not(any(feature = "native-tls-tls", feature = "rustls-tls")))]
        false
    }

    /// Returns true if io stream is socket.
    fn is_socket(&self) -> bool {
        #[cfg(unix)]
        {
            self.inner
                .stream
                .as_ref()
                .map(|x| x.is_socket())
                .unwrap_or_default()
        }

        #[cfg(not(unix))]
        false
    }

    /// Hacky way to move connection through &mut. `self` becomes unusable.
    fn take(&mut self) -> Conn {
        mem::replace(self, Conn::empty(Default::default()))
    }

    fn empty(opts: Opts) -> Self {
        Self {
            inner: Box::new(ConnInner::empty(opts)),
        }
    }

    /// Set `io::Stream` options as defined in the `Opts` of the connection.
    ///
    /// Requires that self.inner.stream is Some
    fn setup_stream(&mut self) -> Result<()> {
        debug_assert!(self.inner.stream.is_some());
        if let Some(stream) = self.inner.stream.as_mut() {
            stream.set_tcp_nodelay(self.inner.opts.tcp_nodelay())?;
        }
        Ok(())
    }

    async fn handle_handshake(&mut self) -> Result<()> {
        let packet = self.read_packet().await?;
        let handshake = ParseBuf(&packet).parse::<HandshakePacket>(())?;

        // Handshake scramble is always 21 bytes length (20 + zero terminator)
        self.inner.nonce = {
            let mut nonce = Vec::from(handshake.scramble_1_ref());
            nonce.extend_from_slice(handshake.scramble_2_ref().unwrap_or(&[][..]));
            // Trim zero terminator. Fill with zeroes if nonce
            // is somehow smaller than 20 bytes (this matches the server behavior).
            nonce.resize(20, 0);
            nonce
        };

        self.inner.capabilities = handshake.capabilities() & self.inner.opts.get_capabilities();
        self.inner.version =
            Self::fixed_maria_db_server_version_parsed(handshake.server_version_ref())
                .map(|version| {
                    self.inner.is_mariadb = true;
                    version
                })
                .or_else(|| handshake.server_version_parsed())
                .unwrap_or((0, 0, 0));
        self.inner.id = handshake.connection_id();
        self.inner.status = handshake.status_flags();

        // Allow only CachingSha2Password and MysqlNativePassword here
        // because sha256_password is deprecated and other plugins won't
        // appear here.
        self.inner.auth_plugin = match handshake.auth_plugin() {
            Some(AuthPlugin::CachingSha2Password) => AuthPlugin::CachingSha2Password,
            _ => AuthPlugin::MysqlNativePassword,
        };

        Ok(())
    }

    /// Parsed mariadb server version.
    /// Fixed version of `Handshake::maria_db_server_version_parsed` (only present on Prisma's fork).
    /// See https://github.com/blackbeam/rust_mysql_common/issues/124 for more info.
    pub fn fixed_maria_db_server_version_parsed(version: &[u8]) -> Option<(u16, u16, u16)> {
        FIXED_MARIADB_VERSION_RE.captures(version).map(|captures| {
            // Should not panic because validated with regex
            (
                lexical::parse::<u16, _>(captures.get(1).unwrap().as_bytes()).unwrap(),
                lexical::parse::<u16, _>(captures.get(2).unwrap().as_bytes()).unwrap(),
                lexical::parse::<u16, _>(captures.get(3).unwrap().as_bytes()).unwrap(),
            )
        })
    }

    async fn switch_to_ssl_if_needed(&mut self) -> Result<()> {
        if self
            .inner
            .opts
            .get_capabilities()
            .contains(CapabilityFlags::CLIENT_SSL)
        {
            if !self
                .inner
                .capabilities
                .contains(CapabilityFlags::CLIENT_SSL)
            {
                return Err(DriverError::NoClientSslFlagFromServer.into());
            }

            let collation = if self.inner.version >= (5, 5, 3) {
                UTF8MB4_GENERAL_CI
            } else {
                UTF8_GENERAL_CI
            };

            let ssl_request = SslRequest::new(
                self.inner.capabilities,
                DEFAULT_MAX_ALLOWED_PACKET as u32,
                collation as u8,
            );
            self.write_struct(&ssl_request).await?;
            let conn = self;
            let ssl_opts = conn.opts().ssl_opts().cloned().expect("unreachable");
            let domain = ssl_opts
                .tls_hostname_override()
                .unwrap_or_else(|| conn.opts().ip_or_hostname())
                .into();
            conn.stream_mut()?.make_secure(domain, ssl_opts).await?;
            Ok(())
        } else {
            Ok(())
        }
    }

    async fn do_handshake_response(&mut self) -> Result<()> {
        let auth_data = self
            .inner
            .auth_plugin
            .gen_data(self.inner.opts.pass(), &self.inner.nonce);

        let handshake_response = HandshakeResponse::new(
            auth_data.as_deref(),
            self.inner.version,
            self.inner.opts.user().map(|x| x.as_bytes()),
            self.inner.opts.db_name().map(|x| x.as_bytes()),
            Some(self.inner.auth_plugin.borrow()),
            self.capabilities(),
            Default::default(), // TODO: Add support
            self.inner
                .opts
                .max_allowed_packet()
                .unwrap_or(DEFAULT_MAX_ALLOWED_PACKET) as u32,
        );

        // Serialize here to satisfy borrow checker.
        let mut buf = crate::buffer_pool().get();
        handshake_response.serialize(buf.as_mut());

        self.write_packet(buf).await?;
        self.inner.handshake_complete = true;
        Ok(())
    }

    async fn perform_auth_switch(
        &mut self,
        auth_switch_request: AuthSwitchRequest<'_>,
    ) -> Result<()> {
        if !self.inner.auth_switched {
            self.inner.auth_switched = true;
            self.inner.nonce = auth_switch_request.plugin_data().to_vec();

            if matches!(
                auth_switch_request.auth_plugin(),
                AuthPlugin::MysqlOldPassword
            ) && self.inner.opts.secure_auth()
            {
                return Err(DriverError::MysqlOldPasswordDisabled.into());
            }

            self.inner.auth_plugin = auth_switch_request.auth_plugin().clone().into_owned();

            let plugin_data = match &self.inner.auth_plugin {
                x @ AuthPlugin::CachingSha2Password => {
                    x.gen_data(self.inner.opts.pass(), &self.inner.nonce)
                }
                x @ AuthPlugin::MysqlNativePassword => {
                    x.gen_data(self.inner.opts.pass(), &self.inner.nonce)
                }
                x @ AuthPlugin::MysqlOldPassword => {
                    if self.inner.opts.secure_auth() {
                        return Err(DriverError::MysqlOldPasswordDisabled.into());
                    } else {
                        x.gen_data(self.inner.opts.pass(), &self.inner.nonce)
                    }
                }
                x @ AuthPlugin::MysqlClearPassword => {
                    if self.inner.opts.enable_cleartext_plugin() {
                        x.gen_data(self.inner.opts.pass(), &self.inner.nonce)
                    } else {
                        return Err(DriverError::CleartextPluginDisabled.into());
                    }
                }
                x @ AuthPlugin::Other(_) => x.gen_data(self.inner.opts.pass(), &self.inner.nonce),
            };

            if let Some(plugin_data) = plugin_data {
                self.write_struct(&plugin_data.into_owned()).await?;
            } else {
                self.write_packet(crate::buffer_pool().get()).await?;
            }

            self.continue_auth().await?;

            Ok(())
        } else {
            unreachable!("auth_switched flag should be checked by caller")
        }
    }

    fn continue_auth(&mut self) -> Pin<Box<dyn Future<Output = Result<()>> + Send + '_>> {
        // NOTE: we need to box this since it may recurse
        // see https://github.com/rust-lang/rust/issues/46415#issuecomment-528099782
        Box::pin(async move {
            match self.inner.auth_plugin {
                AuthPlugin::MysqlNativePassword | AuthPlugin::MysqlOldPassword => {
                    self.continue_mysql_native_password_auth().await?;
                    Ok(())
                }
                AuthPlugin::CachingSha2Password => {
                    self.continue_caching_sha2_password_auth().await?;
                    Ok(())
                }
                AuthPlugin::MysqlClearPassword => {
                    if self.inner.opts.enable_cleartext_plugin() {
                        self.continue_mysql_native_password_auth().await?;
                        Ok(())
                    } else {
                        Err(DriverError::CleartextPluginDisabled.into())
                    }
                }
                AuthPlugin::Other(ref name) => Err(DriverError::UnknownAuthPlugin {
                    name: String::from_utf8_lossy(name.as_ref()).to_string(),
                }
                .into()),
            }
        })
    }

    fn switch_to_compression(&mut self) -> Result<()> {
        if self
            .capabilities()
            .contains(CapabilityFlags::CLIENT_COMPRESS)
        {
            if let Some(compression) = self.inner.opts.compression() {
                if let Some(stream) = self.inner.stream.as_mut() {
                    stream.compress(compression);
                }
            }
        }
        Ok(())
    }

    async fn continue_caching_sha2_password_auth(&mut self) -> Result<()> {
        let packet = self.read_packet().await?;
        match packet.first() {
            Some(0x00) => {
                // ok packet for empty password
                Ok(())
            }
            Some(0x01) => match packet.get(1) {
                Some(0x03) => {
                    // auth ok
                    self.drop_packet().await
                }
                Some(0x04) => {
                    let pass = self.inner.opts.pass().unwrap_or_default();
                    let mut pass = crate::buffer_pool().get_with(pass.as_bytes());
                    pass.as_mut().push(0);

                    if self.is_secure() || self.is_socket() {
                        self.write_packet(pass).await?;
                    } else {
                        if self.inner.server_key.is_none() {
                            self.write_bytes(&[0x02][..]).await?;
                            let packet = self.read_packet().await?;
                            self.inner.server_key = Some(packet[1..].to_vec());
                        }
                        for (i, byte) in pass.as_mut().iter_mut().enumerate() {
                            *byte ^= self.inner.nonce[i % self.inner.nonce.len()];
                        }
                        let encrypted_pass = crypto::encrypt(
                            &pass,
                            self.inner.server_key.as_deref().expect("unreachable"),
                        );
                        self.write_bytes(&encrypted_pass).await?;
                    };
                    self.drop_packet().await?;
                    Ok(())
                }
                _ => Err(DriverError::UnexpectedPacket {
                    payload: packet.to_vec(),
                }
                .into()),
            },
            Some(0xfe) if !self.inner.auth_switched => {
                let auth_switch_request = ParseBuf(&packet).parse::<AuthSwitchRequest>(())?;
                self.perform_auth_switch(auth_switch_request).await?;
                Ok(())
            }
            _ => Err(DriverError::UnexpectedPacket {
                payload: packet.to_vec(),
            }
            .into()),
        }
    }

    async fn continue_mysql_native_password_auth(&mut self) -> Result<()> {
        let packet = self.read_packet().await?;
        match packet.first() {
            Some(0x00) => Ok(()),
            Some(0xfe) if !self.inner.auth_switched => {
                let auth_switch = if packet.len() > 1 {
                    ParseBuf(&packet).parse(())?
                } else {
                    let _ = ParseBuf(&packet).parse::<OldAuthSwitchRequest>(())?;
                    // map OldAuthSwitch to AuthSwitch with mysql_old_password plugin
                    AuthSwitchRequest::new(
                        "mysql_old_password".as_bytes(),
                        self.inner.nonce.clone(),
                    )
                };
                self.perform_auth_switch(auth_switch).await
            }
            _ => Err(DriverError::UnexpectedPacket {
                payload: packet.to_vec(),
            }
            .into()),
        }
    }

    /// Returns `true` for ProgressReport packet.
    fn handle_packet(&mut self, packet: &PooledBuf) -> Result<bool> {
        let ok_packet = if self.has_pending_result() {
            if self
                .capabilities()
                .contains(CapabilityFlags::CLIENT_DEPRECATE_EOF)
            {
                ParseBuf(packet)
                    .parse::<OkPacketDeserializer<ResultSetTerminator>>(self.capabilities())
                    .map(|x| x.into_inner())
            } else {
                ParseBuf(packet)
                    .parse::<OkPacketDeserializer<OldEofPacket>>(self.capabilities())
                    .map(|x| x.into_inner())
            }
        } else {
            ParseBuf(packet)
                .parse::<OkPacketDeserializer<CommonOkPacket>>(self.capabilities())
                .map(|x| x.into_inner())
        };

        if let Ok(ok_packet) = ok_packet {
            self.handle_ok(ok_packet.into_owned());
        } else {
            // If we haven't completed the handshake the server will not be aware of our
            // capabilities and so it will behave as if we have none. In particular, the error
            // packet will not contain a SQL State field even if our capabilities do contain the
            // `CLIENT_PROTOCOL_41` flag. Therefore it is necessary to parse an incoming packet
            // with no capability assumptions if we have not completed the handshake.
            //
            // https://dev.mysql.com/doc/dev/mysql-server/latest/page_protocol_connection_phase.html
            let capabilities = if self.inner.handshake_complete {
                self.capabilities()
            } else {
                CapabilityFlags::empty()
            };
            let err_packet = ParseBuf(packet).parse::<ErrPacket>(capabilities);
            if let Ok(err_packet) = err_packet {
                self.handle_err(err_packet)?;
                return Ok(true);
            }
        }

        Ok(false)
    }

    pub(crate) async fn read_packet(&mut self) -> Result<PooledBuf> {
        loop {
            let packet = crate::io::ReadPacket::new(&mut *self)
                .await
                .map_err(|io_err| {
                    self.inner.stream.take();
                    self.inner.disconnected = true;
                    Error::from(io_err)
                })?;
            if self.handle_packet(&packet)? {
                // ignore progress report
                continue;
            } else {
                return Ok(packet);
            }
        }
    }

    /// Returns future that reads packets from a server.
    pub(crate) async fn read_packets(&mut self, n: usize) -> Result<Vec<PooledBuf>> {
        let mut packets = Vec::with_capacity(n);
        for _ in 0..n {
            packets.push(self.read_packet().await?);
        }
        Ok(packets)
    }

    pub(crate) async fn write_packet(&mut self, data: PooledBuf) -> Result<()> {
        crate::io::WritePacket::new(&mut *self, data)
            .await
            .map_err(|io_err| {
                self.inner.stream.take();
                self.inner.disconnected = true;
                From::from(io_err)
            })
    }

    /// Writes bytes to a server.
    pub(crate) async fn write_bytes(&mut self, bytes: &[u8]) -> Result<()> {
        let buf = crate::buffer_pool().get_with(bytes);
        self.write_packet(buf).await
    }

    /// Sends a serializable structure to a server.
    pub(crate) async fn write_struct<T: MySerialize>(&mut self, x: &T) -> Result<()> {
        let mut buf = crate::buffer_pool().get();
        x.serialize(buf.as_mut());
        self.write_packet(buf).await
    }

    /// Sends a command to a server.
    pub(crate) async fn write_command<T: MySerialize>(&mut self, cmd: &T) -> Result<()> {
        self.clean_dirty().await?;
        self.reset_seq_id();
        self.write_struct(cmd).await
    }

    /// Returns future that sends full command body to a server.
    pub(crate) async fn write_command_raw(&mut self, body: PooledBuf) -> Result<()> {
        debug_assert!(!body.is_empty());
        self.clean_dirty().await?;
        self.reset_seq_id();
        self.write_packet(body).await
    }

    /// Returns future that writes command to a server.
    pub(crate) async fn write_command_data<T>(&mut self, cmd: Command, cmd_data: T) -> Result<()>
    where
        T: AsRef<[u8]>,
    {
        let cmd_data = cmd_data.as_ref();
        let mut buf = crate::buffer_pool().get();
        let body = buf.as_mut();
        body.push(cmd as u8);
        body.extend_from_slice(cmd_data);
        self.write_command_raw(buf).await
    }

    async fn drop_packet(&mut self) -> Result<()> {
        self.read_packet().await?;
        Ok(())
    }

    async fn run_init_commands(&mut self) -> Result<()> {
        let mut init = self.inner.opts.init().to_vec();

        while let Some(query) = init.pop() {
            self.query_drop(query).await?;
        }

        Ok(())
    }

    async fn run_setup_commands(&mut self) -> Result<()> {
        let mut setup = self.inner.opts.setup().to_vec();

        while let Some(query) = setup.pop() {
            self.query_drop(query).await?;
        }

        Ok(())
    }

    /// Returns a future that resolves to [`Conn`].
    pub fn new<T: Into<Opts>>(opts: T) -> crate::BoxFuture<'static, Conn> {
        let opts = opts.into();
        async move {
            let mut conn = Conn::empty(opts.clone());

            let stream = if let Some(_path) = opts.socket() {
                #[cfg(unix)]
                {
                    Stream::connect_socket(_path.to_owned()).await?
                }
                #[cfg(not(unix))]
                return Err(crate::DriverError::NamedPipesDisabled.into());
            } else {
                let keepalive = opts
                    .tcp_keepalive()
                    .map(|x| std::time::Duration::from_millis(x.into()));
                Stream::connect_tcp(opts.hostport_or_url(), keepalive).await?
            };

            conn.inner.stream = Some(stream);
            conn.setup_stream()?;
            conn.handle_handshake().await?;
            conn.switch_to_ssl_if_needed().await?;
            conn.do_handshake_response().await?;
            conn.continue_auth().await?;
            conn.switch_to_compression()?;
            conn.read_settings().await?;
            conn.reconnect_via_socket_if_needed().await?;
            conn.run_init_commands().await?;
            conn.run_setup_commands().await?;

            Ok(conn)
        }
        .boxed()
    }

    /// Returns a future that resolves to [`Conn`].
    pub async fn from_url<T: AsRef<str>>(url: T) -> Result<Conn> {
        Conn::new(Opts::from_str(url.as_ref())?).await
    }

    /// Will try to reconnect via socket using socket address in `self.inner.socket`.
    ///
    /// Won't try to reconnect if socket connection is already enforced in [`Opts`].
    async fn reconnect_via_socket_if_needed(&mut self) -> Result<()> {
        if let Some(socket) = self.inner.socket.as_ref() {
            let opts = self.inner.opts.clone();
            if opts.socket().is_none() {
                let opts = OptsBuilder::from_opts(opts).socket(Some(&**socket));
                if let Ok(conn) = Conn::new(opts).await {
                    let old_conn = std::mem::replace(self, conn);
                    // tidy up the old connection
                    old_conn.close_conn().await?;
                }
            }
        }
        Ok(())
    }

    /// Configures the connection based on server settings. In particular:
    ///
    /// * It reads and stores socket address inside the connection unless if socket address is
    /// already in [`Opts`] or if `prefer_socket` is `false`.
<<<<<<< HEAD
    ///
    /// * It reads and stores `max_allowed_packet` in the connection unless it's already in [`Opts`]
    ///
    /// * It reads and stores `wait_timeout` in the connection unless it's already in [`Opts`]
    ///
    async fn read_settings(&mut self) -> Result<()> {
        let read_socket = self.inner.opts.prefer_socket() && self.inner.socket.is_none();
        let read_max_allowed_packet = self.opts().max_allowed_packet().is_none();
        let read_wait_timeout = self.opts().wait_timeout().is_none();

        let settings: Option<Row> = if read_socket || read_max_allowed_packet || read_wait_timeout {
            self.query_internal("SELECT @@socket, @@max_allowed_packet, @@wait_timeout")
                .await?
        } else {
            None
        };

        // set socket inside the connection
        if read_socket {
            self.inner.socket = settings.as_ref().map(|s| s.get("@@socket")).unwrap_or(None);
        }

        // set max_allowed_packet
        let max_allowed_packet = if read_max_allowed_packet {
            settings
                .as_ref()
                .map(|s| s.get("@@max_allowed_packet"))
                .unwrap()
        } else {
            self.opts().max_allowed_packet()
=======
    ///
    /// * It reads and stores `max_allowed_packet` in the connection unless it's already in [`Opts`]
    ///
    /// * It reads and stores `wait_timeout` in the connection unless it's already in [`Opts`]
    ///
    async fn read_settings(&mut self) -> Result<()> {
        enum Action {
            Load(Cfg),
            Apply(CfgData),
        }

        enum CfgData {
            MaxAllowedPacket(usize),
            WaitTimeout(usize),
        }

        impl CfgData {
            fn apply(&self, conn: &mut Conn) {
                match self {
                    Self::MaxAllowedPacket(value) => {
                        if let Some(stream) = conn.inner.stream.as_mut() {
                            stream.set_max_allowed_packet(*value);
                        }
                    }
                    Self::WaitTimeout(value) => {
                        conn.inner.wait_timeout = Duration::from_secs(*value as u64);
                    }
                }
            }
        }

        enum Cfg {
            Socket,
            MaxAllowedPacket,
            WaitTimeout,
        }

        impl Cfg {
            const fn name(&self) -> &'static str {
                match self {
                    Self::Socket => "@@socket",
                    Self::MaxAllowedPacket => "@@max_allowed_packet",
                    Self::WaitTimeout => "@@wait_timeout",
                }
            }

            fn apply(&self, conn: &mut Conn, value: Option<crate::Value>) {
                match self {
                    Cfg::Socket => {
                        conn.inner.socket = value.and_then(crate::from_value);
                    }
                    Cfg::MaxAllowedPacket => {
                        if let Some(stream) = conn.inner.stream.as_mut() {
                            stream.set_max_allowed_packet(
                                value
                                    .and_then(crate::from_value)
                                    .unwrap_or(DEFAULT_MAX_ALLOWED_PACKET),
                            );
                        }
                    }
                    Cfg::WaitTimeout => {
                        conn.inner.wait_timeout = Duration::from_secs(
                            value
                                .and_then(crate::from_value)
                                .unwrap_or(DEFAULT_WAIT_TIMEOUT) as u64,
                        );
                    }
                }
            }
        }

        let mut actions = vec![
            if let Some(x) = self.opts().max_allowed_packet() {
                Action::Apply(CfgData::MaxAllowedPacket(x))
            } else {
                Action::Load(Cfg::MaxAllowedPacket)
            },
            if let Some(x) = self.opts().wait_timeout() {
                Action::Apply(CfgData::WaitTimeout(x))
            } else {
                Action::Load(Cfg::WaitTimeout)
            },
        ];

        if self.inner.opts.prefer_socket() && self.inner.socket.is_none() {
            actions.push(Action::Load(Cfg::Socket))
        }

        let loads = actions
            .iter()
            .filter_map(|x| match x {
                Action::Load(x) => Some(x),
                Action::Apply(_) => None,
            })
            .collect::<Vec<_>>();

        let loaded = if !loads.is_empty() {
            let query = loads
                .iter()
                .zip(std::iter::once(' ').chain(std::iter::repeat(',')))
                .fold("SELECT".to_owned(), |mut acc, (cfg, prefix)| {
                    acc.push(prefix);
                    acc.push_str(cfg.name());
                    acc
                });

            self.query_internal::<Row, String>(query)
                .await?
                .map(|row| row.unwrap())
                .unwrap_or_else(|| vec![crate::Value::NULL; loads.len()])
        } else {
            vec![]
>>>>>>> 091286cd
        };
        let mut loaded = loaded.into_iter();

        for action in actions {
            match action {
                Action::Load(cfg) => cfg.apply(self, loaded.next()),
                Action::Apply(cfg) => cfg.apply(self),
            }
        }

<<<<<<< HEAD
        // set read_wait_timeout
        let wait_timeout = if read_wait_timeout {
            settings.as_ref().map(|s| s.get("@@wait_timeout")).unwrap()
        } else {
            self.opts().wait_timeout()
        };
        self.inner.wait_timeout = Duration::from_secs(wait_timeout.unwrap_or(28800) as u64);

=======
>>>>>>> 091286cd
        Ok(())
    }

    /// Returns true if time since last IO exceeds `wait_timeout`
    /// (or `conn_ttl` if specified in opts).
    fn expired(&self) -> bool {
        if let Some(deadline) = self.inner.ttl_deadline {
            if Instant::now() > deadline {
                return true;
            }
        }
        let ttl = self
            .inner
            .opts
            .conn_ttl()
            .unwrap_or(self.inner.wait_timeout);
        !ttl.is_zero() && self.idling() > ttl
    }

    /// Returns duration since last IO.
    fn idling(&self) -> Duration {
        self.inner.last_io.elapsed()
    }

    /// Executes [`COM_RESET_CONNECTION`][1].
    ///
    /// Returns `false` if command is not supported (requires MySql >5.7.2, MariaDb >10.2.3).
    /// For older versions consider using [`Conn::change_user`].
    ///
    /// [1]: https://dev.mysql.com/doc/c-api/5.7/en/mysql-reset-connection.html
    pub async fn reset(&mut self) -> Result<bool> {
        let supports_com_reset_connection = if self.inner.is_mariadb {
            self.inner.version >= (10, 2, 4)
        } else {
            // assuming mysql
            self.inner.version > (5, 7, 2)
        };

        if supports_com_reset_connection {
            self.routine(routines::ResetRoutine).await?;
            self.inner.stmt_cache.clear();
            self.inner.infile_handler = None;
            self.run_setup_commands().await?;
        }

        Ok(supports_com_reset_connection)
    }

    /// Executes [`COM_CHANGE_USER`][1].
    ///
    /// This might be used as an older and slower alternative to `COM_RESET_CONNECTION` that
    /// works on MySql prior to 5.7.3 (MariaDb prior ot 10.2.4).
    ///
    /// ## Note
    ///
    /// * Using non-default `opts` for a pooled connection is discouraging.
    /// * Connection options will be permanently updated.
    ///
    /// [1]: https://dev.mysql.com/doc/c-api/5.7/en/mysql-change-user.html
    pub async fn change_user(&mut self, opts: ChangeUserOpts) -> Result<()> {
        // We'll kick this connection from a pool if opts are changed.
        if opts != ChangeUserOpts::default() {
            let mut opts_changed = false;
            if let Some(user) = opts.user() {
                opts_changed |= user != self.opts().user()
            };
            if let Some(pass) = opts.pass() {
                opts_changed |= pass != self.opts().pass()
            };
            if let Some(db_name) = opts.db_name() {
                opts_changed |= db_name != self.opts().db_name()
            };
            if opts_changed {
                if let Some(pool) = self.inner.pool.take() {
                    pool.cancel_connection();
                }
            }
        }

        let conn_opts = &mut self.inner.opts;
        opts.update_opts(conn_opts);
        self.routine(routines::ChangeUser).await?;
        self.inner.stmt_cache.clear();
        self.inner.infile_handler = None;
        self.run_setup_commands().await?;
        Ok(())
    }

    /// Resets the connection upon returning it to a pool.
    ///
    /// Will invoke `COM_CHANGE_USER` if `COM_RESET_CONNECTION` is not supported.
    async fn reset_for_pool(mut self) -> Result<Self> {
        if !self.reset().await? {
            self.change_user(Default::default()).await?;
        }
        Ok(self)
    }

    /// Requires that `self.inner.tx_status != TxStatus::None`
    async fn rollback_transaction(&mut self) -> Result<()> {
        debug_assert_ne!(self.inner.tx_status, TxStatus::None);
        self.inner.tx_status = TxStatus::None;
        self.query_drop("ROLLBACK").await
    }

    /// Returns `true` if `SERVER_MORE_RESULTS_EXISTS` flag is contained
    /// in status flags of the connection.
    pub(crate) fn more_results_exists(&self) -> bool {
        self.status()
            .contains(StatusFlags::SERVER_MORE_RESULTS_EXISTS)
    }

    /// The purpose of this function is to cleanup a pending result set
    /// for prematurely dropeed connection or query result.
    ///
    /// Requires that there are no other references to the pending result.
    pub(crate) async fn drop_result(&mut self) -> Result<()> {
        // Map everything into `PendingResult::Pending`
        let meta = match self.set_pending_result(None)? {
            Some(PendingResult::Pending(meta)) => Some(meta),
            Some(PendingResult::Taken(meta)) => {
                // This also asserts that there is only one reference left to the taken ResultSetMeta,
                // therefore this result set must be dropped here since it won't be dropped anywhere else.
                Some(Arc::try_unwrap(meta).expect("Conn::drop_result call on a pending result that may still be droped by someone else"))
            }
            None => None,
        };

        let _ = self.set_pending_result(meta);

        match self.use_pending_result() {
            Ok(Some(PendingResult::Pending(ResultSetMeta::Text(_)))) => {
                QueryResult::<'_, '_, TextProtocol>::new(self)
                    .drop_result()
                    .await
            }
            Ok(Some(PendingResult::Pending(ResultSetMeta::Binary(_)))) => {
                QueryResult::<'_, '_, BinaryProtocol>::new(self)
                    .drop_result()
                    .await
            }
            Ok(None) => Ok((/* this case does not require an action */)),
            Ok(Some(PendingResult::Taken(_))) | Err(_) => {
                unreachable!("this case must be handled earlier in this function")
            }
        }
    }

    /// This function will drop pending result and rollback a transaction, if needed.
    ///
    /// The purpose of this function, is to cleanup the connection while returning it to a [`Pool`].
    async fn cleanup_for_pool(mut self) -> Result<Self> {
        loop {
            let result = if self.has_pending_result() {
                self.drop_result().await
            } else if self.inner.tx_status != TxStatus::None {
                self.rollback_transaction().await
            } else {
                break;
            };

            // The connection was dropped and we assume that it was dropped intentionally,
            // so we'll ignore non-fatal errors during cleanup (also there is no direct caller
            // to return this error to).
            if let Err(err) = result {
                if err.is_fatal() {
                    // This means that connection is completely broken
                    // and shouldn't return to a pool.
                    return Err(err);
                }
            }
        }
        Ok(self)
    }
}

#[cfg(test)]
mod test {
    use bytes::Bytes;
    use futures_util::stream::{self, StreamExt};
    use mysql_common::constants::MAX_PAYLOAD_LEN;
    use rand::Fill;
    use tokio::{io::AsyncWriteExt, net::TcpListener};

    use crate::{
        from_row, params, prelude::*, test_misc::get_opts, ChangeUserOpts, Conn, Error,
        OptsBuilder, Pool, ServerError, Value, WhiteListFsHandler,
    };

    #[tokio::test]
    async fn should_return_found_rows_if_flag_is_set() -> super::Result<()> {
        let opts = get_opts().client_found_rows(true);
        let mut conn = Conn::new(opts).await.unwrap();

        "CREATE TEMPORARY TABLE mysql.found_rows (id INT PRIMARY KEY AUTO_INCREMENT, val INT)"
            .ignore(&mut conn)
            .await?;

        "INSERT INTO mysql.found_rows (val) VALUES (1)"
            .ignore(&mut conn)
            .await?;

        // Inserted one row, affected should be one.
        assert_eq!(conn.affected_rows(), 1);

        "UPDATE mysql.found_rows SET val = 1 WHERE val = 1"
            .ignore(&mut conn)
            .await?;

        // The query doesn't affect any rows, but due to us wanting FOUND rows,
        // this has to return one.
        assert_eq!(conn.affected_rows(), 1);

        Ok(())
    }

    #[tokio::test]
    async fn should_not_return_found_rows_if_flag_is_not_set() -> super::Result<()> {
        let mut conn = Conn::new(get_opts()).await.unwrap();

        "CREATE TEMPORARY TABLE mysql.found_rows (id INT PRIMARY KEY AUTO_INCREMENT, val INT)"
            .ignore(&mut conn)
            .await?;

        "INSERT INTO mysql.found_rows (val) VALUES (1)"
            .ignore(&mut conn)
            .await?;

        // Inserted one row, affected should be one.
        assert_eq!(conn.affected_rows(), 1);

        "UPDATE mysql.found_rows SET val = 1 WHERE val = 1"
            .ignore(&mut conn)
            .await?;

        // The query doesn't affect any rows.
        assert_eq!(conn.affected_rows(), 0);

        Ok(())
    }

    #[test]
    fn opts_should_satisfy_send_and_sync() {
        struct A<T: Sync + Send>(T);
        #[allow(clippy::unnecessary_operation)]
        A(get_opts());
    }

    #[tokio::test]
    async fn should_connect_without_database() -> super::Result<()> {
        // no database name
        let mut conn: Conn = Conn::new(get_opts().db_name(None::<String>)).await?;
        conn.ping().await?;
        conn.disconnect().await?;

        // empty database name
        let mut conn: Conn = Conn::new(get_opts().db_name(Some(""))).await?;
        conn.ping().await?;
        conn.disconnect().await?;

        Ok(())
    }

    #[tokio::test]
    async fn should_clean_state_if_wrapper_is_dropeed() -> super::Result<()> {
        let mut conn: Conn = Conn::new(get_opts()).await?;

        conn.query_drop("CREATE TEMPORARY TABLE mysql.foo (id SERIAL)")
            .await?;

        // dropped query:
        conn.query_iter("SELECT 1").await?;
        conn.ping().await?;

        // dropped query in dropped transaction:
        let mut tx = conn.start_transaction(Default::default()).await?;
        tx.query_drop("INSERT INTO mysql.foo (id) VALUES (42)")
            .await?;
        tx.exec_iter("SELECT COUNT(*) FROM mysql.foo", ()).await?;
        drop(tx);
        conn.ping().await?;

        let count: u8 = conn
            .query_first("SELECT COUNT(*) FROM mysql.foo")
            .await?
            .unwrap_or_default();

        assert_eq!(count, 0);

        Ok(())
    }

    #[tokio::test]
    async fn should_connect() -> super::Result<()> {
        let mut conn: Conn = Conn::new(get_opts()).await?;
        conn.ping().await?;
        let plugins: Vec<String> = conn
            .query_map("SHOW PLUGINS", |mut row: crate::Row| {
                row.take("Name").unwrap()
            })
            .await?;

        // Should connect with any combination of supported plugin and empty-nonempty password.
        let variants = vec![
            ("caching_sha2_password", 2_u8, "non-empty"),
            ("caching_sha2_password", 2_u8, ""),
            ("mysql_native_password", 0_u8, "non-empty"),
            ("mysql_native_password", 0_u8, ""),
        ]
        .into_iter()
        .filter(|variant| plugins.iter().any(|p| p == variant.0));

        for (plug, val, pass) in variants {
            let _ = conn.query_drop("DROP USER 'test_user'@'%'").await;

            let query = format!("CREATE USER 'test_user'@'%' IDENTIFIED WITH {}", plug);
            conn.query_drop(query).await.unwrap();

            if (8, 0, 11) <= conn.inner.version && conn.inner.version <= (9, 0, 0) {
                conn.query_drop(format!("SET PASSWORD FOR 'test_user'@'%' = '{}'", pass))
                    .await
                    .unwrap();
            } else {
                conn.query_drop(format!("SET old_passwords = {}", val))
                    .await
                    .unwrap();
                conn.query_drop(format!(
                    "SET PASSWORD FOR 'test_user'@'%' = PASSWORD('{}')",
                    pass
                ))
                .await
                .unwrap();
            };

            let opts = get_opts()
                .user(Some("test_user"))
                .pass(Some(pass))
                .db_name(None::<String>);
            let result = Conn::new(opts).await;

            conn.query_drop("DROP USER 'test_user'@'%'").await.unwrap();

            result?.disconnect().await?;
        }

        if crate::test_misc::test_compression() {
            assert!(format!("{:?}", conn).contains("Compression"));
        }

        if crate::test_misc::test_ssl() {
            assert!(format!("{:?}", conn).contains("Tls"));
        }

        conn.disconnect().await?;
        Ok(())
    }

    #[test]
    fn should_not_panic_if_dropped_without_tokio_runtime() {
        let fut = Conn::new(get_opts());
        let runtime = tokio::runtime::Runtime::new().unwrap();
        runtime.block_on(async {
            fut.await.unwrap();
        });
        // connection will drop here
    }

    #[tokio::test]
    async fn should_execute_init_queries_on_new_connection() -> super::Result<()> {
        let opts = OptsBuilder::from_opts(get_opts()).init(vec!["SET @a = 42", "SET @b = 'foo'"]);
        let mut conn = Conn::new(opts).await?;
        let result: Vec<(u8, String)> = conn.query("SELECT @a, @b").await?;
        conn.disconnect().await?;
        assert_eq!(result, vec![(42, "foo".into())]);
        Ok(())
    }

    #[tokio::test]
    async fn should_execute_setup_queries_on_reset() -> super::Result<()> {
        let opts = OptsBuilder::from_opts(get_opts()).setup(vec!["SET @a = 42", "SET @b = 'foo'"]);
        let mut conn = Conn::new(opts).await?;

        // initial run
        let mut result: Vec<(u8, String)> = conn.query("SELECT @a, @b").await?;
        assert_eq!(result, vec![(42, "foo".into())]);

        // after reset
        if conn.reset().await? {
            result = conn.query("SELECT @a, @b").await?;
            assert_eq!(result, vec![(42, "foo".into())]);
        }

        // after change user
        conn.change_user(Default::default()).await?;
        result = conn.query("SELECT @a, @b").await?;
        assert_eq!(result, vec![(42, "foo".into())]);

        conn.disconnect().await?;
        Ok(())
    }

    #[tokio::test]
    async fn should_reset_the_connection() -> super::Result<()> {
        let mut conn = Conn::new(get_opts()).await?;

        assert_eq!(
            conn.query_first::<Value, _>("SELECT @foo").await?.unwrap(),
            Value::NULL
        );

        conn.query_drop("SET @foo = 'foo'").await?;

        assert_eq!(
            conn.query_first::<String, _>("SELECT @foo").await?.unwrap(),
            "foo",
        );

        if conn.reset().await? {
            assert_eq!(
                conn.query_first::<Value, _>("SELECT @foo").await?.unwrap(),
                Value::NULL
            );
        } else {
            assert_eq!(
                conn.query_first::<String, _>("SELECT @foo").await?.unwrap(),
                "foo",
            );
        }

        conn.disconnect().await?;
        Ok(())
    }

    #[tokio::test]
    async fn should_change_user() -> super::Result<()> {
        let mut conn = Conn::new(get_opts()).await?;
        assert_eq!(
            conn.query_first::<Value, _>("SELECT @foo").await?.unwrap(),
            Value::NULL
        );

        conn.query_drop("SET @foo = 'foo'").await?;

        assert_eq!(
            conn.query_first::<String, _>("SELECT @foo").await?.unwrap(),
            "foo",
        );

        conn.change_user(Default::default()).await?;
        assert_eq!(
            conn.query_first::<Value, _>("SELECT @foo").await?.unwrap(),
            Value::NULL
        );

        let plugins: &[&str] = if !conn.inner.is_mariadb && conn.server_version() >= (5, 8, 0) {
            &["mysql_native_password", "caching_sha2_password"]
        } else {
            &["mysql_native_password"]
        };

        for (i, plugin) in plugins.iter().enumerate() {
            let mut rng = rand::thread_rng();
            let mut pass = [0u8; 10];
            pass.try_fill(&mut rng).unwrap();
            let pass: String = IntoIterator::into_iter(pass)
                .map(|x| ((x % (123 - 97)) + 97) as char)
                .collect();

            let result = conn
                .query_drop("DROP USER /*!50700 IF EXISTS */ /*M!100103 IF EXISTS */ __mats")
                .await;
            if matches!(conn.server_version(), (5, 6, _)) && i == 0 {
                // IF EXISTS is not supported on 5.6 so the query will fail on the first iteration
                drop(result);
            } else {
                result.unwrap();
            }

            if conn.inner.is_mariadb || conn.server_version() < (5, 7, 0) {
                if matches!(conn.server_version(), (5, 6, _)) {
                    conn.query_drop("CREATE USER '__mats'@'%' IDENTIFIED WITH mysql_old_password")
                        .await
                        .unwrap();
                    conn.query_drop(format!(
                        "SET PASSWORD FOR '__mats'@'%' = OLD_PASSWORD({})",
                        Value::from(pass.clone()).as_sql(false)
                    ))
                    .await
                    .unwrap();
                } else {
                    conn.query_drop("CREATE USER '__mats'@'%'").await.unwrap();
                    conn.query_drop(format!(
                        "SET PASSWORD FOR '__mats'@'%' = PASSWORD({})",
                        Value::from(pass.clone()).as_sql(false)
                    ))
                    .await
                    .unwrap();
                }
            } else {
                conn.query_drop(format!(
                    "CREATE USER '__mats'@'%' IDENTIFIED WITH {} BY {}",
                    plugin,
                    Value::from(pass.clone()).as_sql(false)
                ))
                .await
                .unwrap();
            };

            let mut conn2 = Conn::new(get_opts().secure_auth(false)).await.unwrap();
            conn2
                .change_user(
                    ChangeUserOpts::default()
                        .with_db_name(None)
                        .with_user(Some("__mats".into()))
                        .with_pass(Some(pass)),
                )
                .await
                .unwrap();
            let (db, user) = conn2
                .query_first::<(Option<String>, String), _>("SELECT DATABASE(), USER();")
                .await
                .unwrap()
                .unwrap();
            assert_eq!(db, None);
            assert!(user.starts_with("__mats"));

            conn2.disconnect().await.unwrap();
        }

        conn.disconnect().await?;
        Ok(())
    }

    #[tokio::test]
    async fn should_not_cache_statements_if_stmt_cache_size_is_zero() -> super::Result<()> {
        let opts = OptsBuilder::from_opts(get_opts()).stmt_cache_size(0);

        let mut conn = Conn::new(opts).await?;
        conn.exec_drop("DO ?", (1_u8,)).await?;

        let stmt = conn.prep("DO 2").await?;
        conn.exec_drop(&stmt, ()).await?;
        conn.exec_drop(&stmt, ()).await?;
        conn.close(stmt).await?;

        conn.exec_drop("DO 3", ()).await?;
        conn.exec_batch("DO 4", vec![(), ()]).await?;
        conn.exec_first::<u8, _, _>("DO 5", ()).await?;
        let row: Option<(crate::Value, usize)> = conn
            .query_first("SHOW SESSION STATUS LIKE 'Com_stmt_close';")
            .await?;

        assert_eq!(row.unwrap().1, 1);
        assert_eq!(conn.inner.stmt_cache.len(), 0);

        conn.disconnect().await?;

        Ok(())
    }

    #[tokio::test]
    async fn should_hold_stmt_cache_size_bound() -> super::Result<()> {
        let opts = OptsBuilder::from_opts(get_opts()).stmt_cache_size(3);
        let mut conn = Conn::new(opts).await?;
        conn.exec_drop("DO 1", ()).await?;
        conn.exec_drop("DO 2", ()).await?;
        conn.exec_drop("DO 3", ()).await?;
        conn.exec_drop("DO 1", ()).await?;
        conn.exec_drop("DO 4", ()).await?;
        conn.exec_drop("DO 3", ()).await?;
        conn.exec_drop("DO 5", ()).await?;
        conn.exec_drop("DO 6", ()).await?;
        let row_opt = conn
            .query_first("SHOW SESSION STATUS LIKE 'Com_stmt_close';")
            .await?;
        let (_, count): (String, usize) = row_opt.unwrap();
        assert_eq!(count, 3);
        let order = conn
            .stmt_cache_ref()
            .iter()
            .map(|item| item.1.query.0.as_ref())
            .collect::<Vec<&[u8]>>();
        assert_eq!(order, &[b"DO 6", b"DO 5", b"DO 3"]);
        conn.disconnect().await?;
        Ok(())
    }

    #[tokio::test]
    async fn should_perform_queries() -> super::Result<()> {
        let mut conn = Conn::new(get_opts()).await?;
        for x in (MAX_PAYLOAD_LEN - 2)..=(MAX_PAYLOAD_LEN + 2) {
            let long_string = "A".repeat(x);
            let result: Vec<(String, u8)> = conn
                .query(format!(r"SELECT '{}', 231", long_string))
                .await?;
            assert_eq!((long_string, 231_u8), result[0]);
        }
        conn.disconnect().await?;
        Ok(())
    }

    #[tokio::test]
    async fn should_query_drop() -> super::Result<()> {
        let mut conn = Conn::new(get_opts()).await?;
        conn.query_drop("CREATE TEMPORARY TABLE tmp (id int DEFAULT 10, name text)")
            .await?;
        conn.query_drop("INSERT INTO tmp VALUES (1, 'foo')").await?;
        let result: Option<u8> = conn.query_first("SELECT COUNT(*) FROM tmp").await?;
        conn.disconnect().await?;
        assert_eq!(result, Some(1_u8));
        Ok(())
    }

    #[tokio::test]
    async fn should_prepare_statement() -> super::Result<()> {
        let mut conn = Conn::new(get_opts()).await?;
        let stmt = conn.prep(r"SELECT ?").await?;
        conn.close(stmt).await?;
        conn.disconnect().await?;

        let mut conn = Conn::new(get_opts()).await?;
        let stmt = conn.prep(r"SELECT :foo").await?;

        {
            let query = String::from("SELECT ?, ?");
            let stmt = conn.prep(&*query).await?;
            conn.close(stmt).await?;
            {
                let mut conn = Conn::new(get_opts()).await?;
                let stmt = conn.prep(&*query).await?;
                conn.close(stmt).await?;
                conn.disconnect().await?;
            }
        }

        conn.close(stmt).await?;
        conn.disconnect().await?;

        Ok(())
    }

    #[tokio::test]
    async fn should_execute_statement() -> super::Result<()> {
        let long_string = "A".repeat(18 * 1024 * 1024);
        let mut conn = Conn::new(get_opts()).await?;
        let stmt = conn.prep(r"SELECT ?").await?;
        let result = conn.exec_iter(&stmt, (&long_string,)).await?;
        let mut mapped = result.map_and_drop(from_row::<(String,)>).await?;
        assert_eq!(mapped.len(), 1);
        assert_eq!(mapped.pop(), Some((long_string,)));
        let result = conn.exec_iter(&stmt, (42_u8,)).await?;
        let collected = result.collect_and_drop::<(u8,)>().await?;
        assert_eq!(collected, vec![(42u8,)]);
        let result = conn.exec_iter(&stmt, (8_u8,)).await?;
        let reduced = result
            .reduce_and_drop(2, |mut acc, row| {
                acc += from_row::<i32>(row);
                acc
            })
            .await?;
        conn.close(stmt).await?;
        conn.disconnect().await?;
        assert_eq!(reduced, 10);

        let mut conn = Conn::new(get_opts()).await?;
        let stmt = conn.prep(r"SELECT :foo, :bar, :foo, 3").await?;
        let result = conn
            .exec_iter(&stmt, params! { "foo" => "quux", "bar" => "baz" })
            .await?;
        let mut mapped = result
            .map_and_drop(from_row::<(String, String, String, u8)>)
            .await?;
        assert_eq!(mapped.len(), 1);
        assert_eq!(
            mapped.pop(),
            Some(("quux".into(), "baz".into(), "quux".into(), 3))
        );
        let result = conn
            .exec_iter(&stmt, params! { "foo" => 2, "bar" => 3 })
            .await?;
        let collected = result.collect_and_drop::<(u8, u8, u8, u8)>().await?;
        assert_eq!(collected, vec![(2, 3, 2, 3)]);
        let result = conn
            .exec_iter(&stmt, params! { "foo" => 2, "bar" => 3 })
            .await?;
        let reduced = result
            .reduce_and_drop(0, |acc, row| {
                let (a, b, c, d): (u8, u8, u8, u8) = from_row(row);
                acc + a + b + c + d
            })
            .await?;
        conn.close(stmt).await?;
        conn.disconnect().await?;
        assert_eq!(reduced, 10);
        Ok(())
    }

    #[tokio::test]
    async fn should_prep_exec_statement() -> super::Result<()> {
        let mut conn = Conn::new(get_opts()).await?;
        let result = conn
            .exec_iter(r"SELECT :a, :b, :a", params! { "a" => 2, "b" => 3 })
            .await?;
        let output = result
            .map_and_drop(|row| {
                let (a, b, c): (u8, u8, u8) = from_row(row);
                a * b * c
            })
            .await?;
        conn.disconnect().await?;
        assert_eq!(output[0], 12u8);
        Ok(())
    }

    #[tokio::test]
    async fn should_first_exec_statement() -> super::Result<()> {
        let mut conn = Conn::new(get_opts()).await?;
        let output = conn
            .exec_first(
                r"SELECT :a UNION ALL SELECT :b",
                params! { "a" => 2, "b" => 3 },
            )
            .await?;
        conn.disconnect().await?;
        assert_eq!(output, Some(2u8));
        Ok(())
    }

    #[tokio::test]
    async fn issue_107() -> super::Result<()> {
        let mut conn = Conn::new(get_opts()).await?;
        conn.query_drop(
            r"CREATE TEMPORARY TABLE mysql.issue (
                    a BIGINT(20) UNSIGNED,
                    b VARBINARY(16),
                    c BINARY(32),
                    d BIGINT(20) UNSIGNED,
                    e BINARY(32)
                )",
        )
        .await?;
        conn.query_drop(
            r"INSERT INTO mysql.issue VALUES (
                    0,
                    0xC066F966B0860000,
                    0x7939DA98E524C5F969FC2DE8D905FD9501EBC6F20001B0A9C941E0BE6D50CF44,
                    0,
                    ''
                ), (
                    1,
                    '',
                    0x076311DF4D407B0854371BA13A5F3FB1A4555AC22B361375FD47B263F31822F2,
                    0,
                    ''
                )",
        )
        .await?;

        let q = "SELECT b, c, d, e FROM mysql.issue";
        let result = conn.query_iter(q).await?;

        let loaded_structs = result
            .map_and_drop(crate::from_row::<(Vec<u8>, Vec<u8>, u64, Vec<u8>)>)
            .await?;

        conn.disconnect().await?;

        assert_eq!(loaded_structs.len(), 2);

        Ok(())
    }

    #[tokio::test]
    async fn should_run_transactions() -> super::Result<()> {
        let mut conn = Conn::new(get_opts()).await?;
        conn.query_drop("CREATE TEMPORARY TABLE tmp (id INT, name TEXT)")
            .await?;
        let mut transaction = conn.start_transaction(Default::default()).await?;
        transaction
            .query_drop("INSERT INTO tmp VALUES (1, 'foo'), (2, 'bar')")
            .await?;
        assert_eq!(transaction.last_insert_id(), None);
        assert_eq!(transaction.affected_rows(), 2);
        assert_eq!(transaction.get_warnings(), 0);
        assert_eq!(transaction.info(), "Records: 2  Duplicates: 0  Warnings: 0");
        transaction.commit().await?;
        let output_opt = conn.query_first("SELECT COUNT(*) FROM tmp").await?;
        assert_eq!(output_opt, Some((2u8,)));
        let mut transaction = conn.start_transaction(Default::default()).await?;
        transaction
            .query_drop("INSERT INTO tmp VALUES (3, 'baz'), (4, 'quux')")
            .await?;
        let output_opt = transaction
            .exec_first("SELECT COUNT(*) FROM tmp", ())
            .await?;
        assert_eq!(output_opt, Some((4u8,)));
        transaction.rollback().await?;
        let output_opt = conn.query_first("SELECT COUNT(*) FROM tmp").await?;
        assert_eq!(output_opt, Some((2u8,)));

        let mut transaction = conn.start_transaction(Default::default()).await?;
        transaction
            .query_drop("INSERT INTO tmp VALUES (3, 'baz')")
            .await?;
        drop(transaction); // implicit rollback
        let output_opt = conn.query_first("SELECT COUNT(*) FROM tmp").await?;
        assert_eq!(output_opt, Some((2u8,)));

        conn.disconnect().await?;
        Ok(())
    }

    #[tokio::test]
    async fn should_handle_multiresult_set_with_error() -> super::Result<()> {
        const QUERY_FIRST: &str = "SELECT * FROM tmp; SELECT 1; SELECT 2;";
        const QUERY_MIDDLE: &str = "SELECT 1; SELECT * FROM tmp; SELECT 2";
        let mut conn = Conn::new(get_opts()).await.unwrap();

        // if error is in the first result set, then query should return it immediately.
        let result = QUERY_FIRST.run(&mut conn).await;
        assert!(matches!(result, Err(Error::Server(_))));

        let mut result = QUERY_MIDDLE.run(&mut conn).await.unwrap();

        // first result set will contain one row
        let result_set: Vec<u8> = result.collect().await.unwrap();
        assert_eq!(result_set, vec![1]);

        // second result set will contain an error.
        let result_set: super::Result<Vec<u8>> = result.collect().await;
        assert!(matches!(result_set, Err(Error::Server(_))));

        // there will be no third result set
        assert!(result.is_empty());

        conn.ping().await?;
        conn.disconnect().await?;

        Ok(())
    }

    #[tokio::test]
    async fn should_handle_binary_multiresult_set_with_error() -> super::Result<()> {
        const PROC_DEF_FIRST: &str =
            r#"CREATE PROCEDURE err_first() BEGIN SELECT * FROM tmp; SELECT 1; END"#;
        const PROC_DEF_MIDDLE: &str =
            r#"CREATE PROCEDURE err_middle() BEGIN SELECT 1; SELECT * FROM tmp; SELECT 2; END"#;

        let mut conn = Conn::new(get_opts()).await.unwrap();

        conn.query_drop("DROP PROCEDURE IF EXISTS err_first")
            .await?;
        conn.query_iter(PROC_DEF_FIRST).await?;

        conn.query_drop("DROP PROCEDURE IF EXISTS err_middle")
            .await?;
        conn.query_iter(PROC_DEF_MIDDLE).await?;

        // if error is in the first result set, then query should return it immediately.
        let result = conn.query_iter("CALL err_first()").await;
        assert!(matches!(result, Err(Error::Server(_))));

        let mut result = conn.query_iter("CALL err_middle()").await?;

        // first result set will contain one row
        let result_set: Vec<u8> = result.collect().await.unwrap();
        assert_eq!(result_set, vec![1]);

        // second result set will contain an error.
        let result_set: super::Result<Vec<u8>> = result.collect().await;
        assert!(matches!(result_set, Err(Error::Server(_))));

        // there will be no third result set
        assert!(result.is_empty());

        conn.ping().await?;
        conn.disconnect().await?;

        Ok(())
    }

    #[tokio::test]
    async fn should_handle_multiresult_set_with_local_infile() -> super::Result<()> {
        use std::fs::write;

        let file_path = tempfile::Builder::new().tempfile_in("").unwrap();
        let file_path = file_path.path();
        let file_name = file_path.file_name().unwrap();

        write(file_name, b"AAAAAA\nBBBBBB\nCCCCCC\n")?;

        let opts = get_opts().local_infile_handler(Some(WhiteListFsHandler::new(&[file_name][..])));

        // LOCAL INFILE in the middle of a multi-result set should not break anything.
        let mut conn = Conn::new(opts).await.unwrap();
        "CREATE TEMPORARY TABLE tmp (a TEXT)".run(&mut conn).await?;

        let query = format!(
            r#"SELECT * FROM tmp;
            LOAD DATA LOCAL INFILE "{}" INTO TABLE tmp;
            LOAD DATA LOCAL INFILE "{}" INTO TABLE tmp;
            SELECT * FROM tmp"#,
            file_name.to_str().unwrap(),
            file_name.to_str().unwrap(),
        );

        let mut result = query.run(&mut conn).await?;

        let result_set = result.collect::<String>().await?;
        assert_eq!(result_set.len(), 0);

        let mut no_local_infile = false;

        for _ in 0..2 {
            match result.collect::<String>().await {
                Ok(result_set) => {
                    assert_eq!(result.affected_rows(), 3);
                    assert!(result_set.is_empty())
                }
                Err(Error::Server(ref err)) if err.code == 1148 => {
                    // The used command is not allowed with this MySQL version
                    no_local_infile = true;
                    break;
                }
                Err(Error::Server(ref err)) if err.code == 3948 => {
                    // Loading local data is disabled;
                    // this must be enabled on both the client and server sides
                    no_local_infile = true;
                    break;
                }
                Err(err) => return Err(err),
            }
        }

        if no_local_infile {
            assert!(result.is_empty());
            assert_eq!(result_set.len(), 0);
        } else {
            let result_set = result.collect::<String>().await?;
            assert_eq!(result_set.len(), 6);
            assert_eq!(result_set[0], "AAAAAA");
            assert_eq!(result_set[1], "BBBBBB");
            assert_eq!(result_set[2], "CCCCCC");
            assert_eq!(result_set[3], "AAAAAA");
            assert_eq!(result_set[4], "BBBBBB");
            assert_eq!(result_set[5], "CCCCCC");
        }

        conn.ping().await?;
        conn.disconnect().await?;

        Ok(())
    }

    #[tokio::test]
    async fn should_provide_multiresult_set_metadata() -> super::Result<()> {
        let mut c = Conn::new(get_opts()).await?;
        c.query_drop("CREATE TEMPORARY TABLE tmp (id INT, foo TEXT)")
            .await?;

        let mut result = c
            .query_iter("SELECT 1; SELECT id, foo FROM tmp WHERE 1 = 2; DO 42; SELECT 2;")
            .await?;
        assert_eq!(result.columns().map(|x| x.len()).unwrap_or_default(), 1);

        result.for_each(drop).await?;
        assert_eq!(result.columns().map(|x| x.len()).unwrap_or_default(), 2);

        result.for_each(drop).await?;
        assert_eq!(result.columns().map(|x| x.len()).unwrap_or_default(), 0);

        result.for_each(drop).await?;
        assert_eq!(result.columns().map(|x| x.len()).unwrap_or_default(), 1);

        c.disconnect().await?;
        Ok(())
    }

    #[tokio::test]
    async fn should_expose_query_result_metadata() -> super::Result<()> {
        let pool = Pool::new(get_opts());
        let mut c = pool.get_conn().await?;

        c.query_drop(
            r"
            CREATE TEMPORARY TABLE `foo`
                ( `id` SERIAL
                , `bar_id` varchar(36) NOT NULL
                , `baz_id` varchar(36) NOT NULL
                , `ctime` timestamp NOT NULL DEFAULT CURRENT_TIMESTAMP()
                , PRIMARY KEY (`id`)
                , KEY `bar_idx` (`bar_id`)
                , KEY `baz_idx` (`baz_id`)
            );",
        )
        .await?;

        const QUERY: &str = "INSERT INTO foo (bar_id, baz_id) VALUES (?, ?)";
        let params = ("qwerty", "data.employee_id");

        let query_result = c.exec_iter(QUERY, params).await?;
        assert_eq!(query_result.last_insert_id(), Some(1));
        query_result.drop_result().await?;

        c.exec_drop(QUERY, params).await?;
        assert_eq!(c.last_insert_id(), Some(2));

        let mut tx = c.start_transaction(Default::default()).await?;

        tx.exec_drop(QUERY, params).await?;
        assert_eq!(tx.last_insert_id(), Some(3));

        Ok(())
    }

    #[tokio::test]
    async fn should_handle_local_infile_locally() -> super::Result<()> {
        let mut conn = Conn::new(get_opts()).await.unwrap();
        conn.query_drop("CREATE TEMPORARY TABLE tmp (a TEXT);")
            .await
            .unwrap();

        conn.set_infile_handler(async move {
            Ok(
                stream::iter([Bytes::from("AAAAAA\n"), Bytes::from("BBBBBB\nCCCCCC\n")])
                    .map(Ok)
                    .boxed(),
            )
        });

        match conn
            .query_drop(r#"LOAD DATA LOCAL INFILE "dummy" INTO TABLE tmp;"#)
            .await
        {
            Ok(_) => (),
            Err(super::Error::Server(ref err)) if err.code == 1148 => {
                // The used command is not allowed with this MySQL version
                return Ok(());
            }
            Err(super::Error::Server(ref err)) if err.code == 3948 => {
                // Loading local data is disabled;
                // this must be enabled on both the client and server sides
                return Ok(());
            }
            e @ Err(_) => e.unwrap(),
        };

        let result: Vec<String> = conn.query("SELECT * FROM tmp").await?;
        assert_eq!(result.len(), 3);
        assert_eq!(result[0], "AAAAAA");
        assert_eq!(result[1], "BBBBBB");
        assert_eq!(result[2], "CCCCCC");

        Ok(())
    }

    #[tokio::test]
    async fn should_handle_local_infile_globally() -> super::Result<()> {
        use std::fs::write;

        let file_path = tempfile::Builder::new().tempfile_in("").unwrap();
        let file_path = file_path.path();
        let file_name = file_path.file_name().unwrap();

        write(file_name, b"AAAAAA\nBBBBBB\nCCCCCC\n")?;

        let opts = get_opts().local_infile_handler(Some(WhiteListFsHandler::new(&[file_name][..])));

        let mut conn = Conn::new(opts).await.unwrap();
        conn.query_drop("CREATE TEMPORARY TABLE tmp (a TEXT);")
            .await
            .unwrap();

        match conn
            .query_drop(format!(
                r#"LOAD DATA LOCAL INFILE "{}" INTO TABLE tmp;"#,
                file_name.to_str().unwrap(),
            ))
            .await
        {
            Ok(_) => (),
            Err(super::Error::Server(ref err)) if err.code == 1148 => {
                // The used command is not allowed with this MySQL version
                return Ok(());
            }
            Err(super::Error::Server(ref err)) if err.code == 3948 => {
                // Loading local data is disabled;
                // this must be enabled on both the client and server sides
                return Ok(());
            }
            e @ Err(_) => e.unwrap(),
        };

        let result: Vec<String> = conn.query("SELECT * FROM tmp").await?;
        assert_eq!(result.len(), 3);
        assert_eq!(result[0], "AAAAAA");
        assert_eq!(result[1], "BBBBBB");
        assert_eq!(result[2], "CCCCCC");

        Ok(())
    }

    #[tokio::test]
    async fn should_handle_initial_error_packet() {
        let header = [
            0x68, 0x00, 0x00, // packet_length
            0x00, // sequence
            0xff, // error_header
            0x69, 0x04, // error_code
        ];
        let error_message = "Host '172.17.0.1' is blocked because of many connection errors; unblock with 'mysqladmin flush-hosts'";

        // Create a fake MySQL server that immediately replies with an error packet.
        let listener = TcpListener::bind("127.0.0.1:0000").await.unwrap();

        let listen_addr = listener.local_addr().unwrap();

        tokio::task::spawn(async move {
            let (mut stream, _) = listener.accept().await.unwrap();
            stream.write_all(&header).await.unwrap();
            stream.write_all(error_message.as_bytes()).await.unwrap();
            stream.shutdown().await.unwrap();
        });

        let opts = OptsBuilder::default()
            .ip_or_hostname(listen_addr.ip().to_string())
            .tcp_port(listen_addr.port());
        let server_err = match Conn::new(opts).await {
            Err(Error::Server(server_err)) => server_err,
            other => panic!("expected server error but got: {:?}", other),
        };
        assert_eq!(
            server_err,
            ServerError {
                code: 1129,
                state: "HY000".to_owned(),
                message: error_message.to_owned(),
            }
        );
    }

    #[cfg(feature = "nightly")]
    mod bench {
        use crate::{conn::Conn, queryable::Queryable, test_misc::get_opts};

        #[bench]
        fn simple_exec(bencher: &mut test::Bencher) {
            let mut runtime = tokio::runtime::Runtime::new().unwrap();
            let mut conn = runtime.block_on(Conn::new(get_opts())).unwrap();

            bencher.iter(|| {
                runtime.block_on(conn.query_drop("DO 1")).unwrap();
            });

            runtime.block_on(conn.disconnect()).unwrap();
        }

        #[bench]
        fn select_large_string(bencher: &mut test::Bencher) {
            let mut runtime = tokio::runtime::Runtime::new().unwrap();
            let mut conn = runtime.block_on(Conn::new(get_opts())).unwrap();

            bencher.iter(|| {
                runtime
                    .block_on(conn.query_drop("SELECT REPEAT('A', 10000)"))
                    .unwrap();
            });

            runtime.block_on(conn.disconnect()).unwrap();
        }

        #[bench]
        fn prepared_exec(bencher: &mut test::Bencher) {
            let mut runtime = tokio::runtime::Runtime::new().unwrap();
            let mut conn = runtime.block_on(Conn::new(get_opts())).unwrap();
            let stmt = runtime.block_on(conn.prep("DO 1")).unwrap();

            bencher.iter(|| {
                runtime.block_on(conn.exec_drop(&stmt, ())).unwrap();
            });

            runtime.block_on(conn.close(stmt)).unwrap();
            runtime.block_on(conn.disconnect()).unwrap();
        }

        #[bench]
        fn prepare_and_exec(bencher: &mut test::Bencher) {
            let mut runtime = tokio::runtime::Runtime::new().unwrap();
            let mut conn = runtime.block_on(Conn::new(get_opts())).unwrap();

            bencher.iter(|| {
                runtime.block_on(conn.exec_drop("SELECT ?", (0,))).unwrap();
            });

            runtime.block_on(conn.disconnect()).unwrap();
        }
    }
}<|MERGE_RESOLUTION|>--- conflicted
+++ resolved
@@ -49,25 +49,19 @@
 
 use self::routines::Routine;
 
-<<<<<<< HEAD
 use regex::bytes::Regex;
 
-=======
 #[cfg(feature = "binlog")]
->>>>>>> 091286cd
 pub mod binlog_stream;
 pub mod pool;
 pub mod routines;
 pub mod stmt_cache;
 
-<<<<<<< HEAD
 lazy_static::lazy_static! {
     static ref FIXED_MARIADB_VERSION_RE: Regex =
         Regex::new(r"^(?:5.5.5-)?(\d{1,2})\.(\d{1,2})\.(\d{1,3})-MariaDB").unwrap();
 }
-=======
 const DEFAULT_WAIT_TIMEOUT: usize = 28800;
->>>>>>> 091286cd
 
 /// Helper that asynchronously disconnects the givent connection on the default tokio executor.
 fn disconnect(mut conn: Conn) {
@@ -1012,38 +1006,6 @@
     ///
     /// * It reads and stores socket address inside the connection unless if socket address is
     /// already in [`Opts`] or if `prefer_socket` is `false`.
-<<<<<<< HEAD
-    ///
-    /// * It reads and stores `max_allowed_packet` in the connection unless it's already in [`Opts`]
-    ///
-    /// * It reads and stores `wait_timeout` in the connection unless it's already in [`Opts`]
-    ///
-    async fn read_settings(&mut self) -> Result<()> {
-        let read_socket = self.inner.opts.prefer_socket() && self.inner.socket.is_none();
-        let read_max_allowed_packet = self.opts().max_allowed_packet().is_none();
-        let read_wait_timeout = self.opts().wait_timeout().is_none();
-
-        let settings: Option<Row> = if read_socket || read_max_allowed_packet || read_wait_timeout {
-            self.query_internal("SELECT @@socket, @@max_allowed_packet, @@wait_timeout")
-                .await?
-        } else {
-            None
-        };
-
-        // set socket inside the connection
-        if read_socket {
-            self.inner.socket = settings.as_ref().map(|s| s.get("@@socket")).unwrap_or(None);
-        }
-
-        // set max_allowed_packet
-        let max_allowed_packet = if read_max_allowed_packet {
-            settings
-                .as_ref()
-                .map(|s| s.get("@@max_allowed_packet"))
-                .unwrap()
-        } else {
-            self.opts().max_allowed_packet()
-=======
     ///
     /// * It reads and stores `max_allowed_packet` in the connection unless it's already in [`Opts`]
     ///
@@ -1156,7 +1118,6 @@
                 .unwrap_or_else(|| vec![crate::Value::NULL; loads.len()])
         } else {
             vec![]
->>>>>>> 091286cd
         };
         let mut loaded = loaded.into_iter();
 
@@ -1167,17 +1128,6 @@
             }
         }
 
-<<<<<<< HEAD
-        // set read_wait_timeout
-        let wait_timeout = if read_wait_timeout {
-            settings.as_ref().map(|s| s.get("@@wait_timeout")).unwrap()
-        } else {
-            self.opts().wait_timeout()
-        };
-        self.inner.wait_timeout = Duration::from_secs(wait_timeout.unwrap_or(28800) as u64);
-
-=======
->>>>>>> 091286cd
         Ok(())
     }
 
