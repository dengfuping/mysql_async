--- conflicted
+++ resolved
@@ -15,15 +15,10 @@
 use mysql_common::proto::codec::PacketCodec as PacketCodecInner;
 use native_tls::{Certificate, Identity, TlsConnector};
 use pin_project::pin_project;
-<<<<<<< HEAD
-use tokio::{
-    io::{ErrorKind::Interrupted, ReadBuf},
-=======
 #[cfg(unix)]
 use tokio::io::AsyncWriteExt;
 use tokio::{
     io::{AsyncRead, AsyncWrite, ErrorKind::Interrupted, ReadBuf},
->>>>>>> e76121a7
     net::TcpStream,
 };
 use tokio_util::codec::{Decoder, Encoder, Framed, FramedParts};
@@ -46,15 +41,10 @@
     time::Duration,
 };
 
-<<<<<<< HEAD
-use crate::{error::IoError, io::socket::Socket, opts::SslOpts};
-use tokio::io::{AsyncRead, AsyncWrite, AsyncWriteExt};
-=======
 use crate::{error::IoError, opts::SslOpts};
 
 #[cfg(unix)]
 use crate::io::socket::Socket;
->>>>>>> e76121a7
 
 macro_rules! with_interrupted {
     ($e:expr) => {
@@ -110,10 +100,7 @@
 pub(crate) enum Endpoint {
     Plain(Option<TcpStream>),
     Secure(#[pin] tokio_native_tls::TlsStream<TcpStream>),
-<<<<<<< HEAD
-=======
     #[cfg(unix)]
->>>>>>> e76121a7
     Socket(#[pin] Socket),
 }
 
@@ -126,12 +113,6 @@
 impl Future for CheckTcpStream<'_> {
     type Output = io::Result<()>;
     fn poll(self: Pin<&mut Self>, cx: &mut Context<'_>) -> Poll<Self::Output> {
-<<<<<<< HEAD
-        let buf = &mut [0_u8];
-        match self.0.poll_peek(cx, &mut ReadBuf::new(buf)) {
-            Poll::Ready(Ok(0)) => Poll::Ready(Err(io::Error::new(UnexpectedEof, "broken pipe"))),
-            Poll::Ready(Ok(_)) => Poll::Ready(Err(io::Error::new(Other, "unexpected read"))),
-=======
         match self.0.poll_read_ready(cx) {
             Poll::Ready(Ok(())) => {
                 // stream is readable
@@ -143,7 +124,6 @@
                     Err(err) => Poll::Ready(Err(err)),
                 }
             }
->>>>>>> e76121a7
             Poll::Ready(Err(err)) => Poll::Ready(Err(err)),
             Poll::Pending => Poll::Ready(Ok(())),
         }
@@ -183,10 +163,7 @@
             Endpoint::Secure(ref stream) => {
                 stream.get_ref().get_ref().get_ref().set_nodelay(val)?
             }
-<<<<<<< HEAD
-=======
-            #[cfg(unix)]
->>>>>>> e76121a7
+            #[cfg(unix)]
             Endpoint::Socket(_) => (/* inapplicable */),
         }
         Ok(())
@@ -543,18 +520,11 @@
 
 #[cfg(test)]
 mod test {
-<<<<<<< HEAD
-    use crate::{test_misc::get_opts, Conn};
-
-    #[tokio::test]
-    async fn should_connect_with_keepalive() {
-=======
     #[cfg(unix)] // no sane way to retrieve current keepalive value on windows
     #[tokio::test]
     async fn should_connect_with_keepalive() {
         use crate::{test_misc::get_opts, Conn};
 
->>>>>>> e76121a7
         let opts = get_opts()
             .tcp_keepalive(Some(42_000_u32))
             .prefer_socket(false);
@@ -566,27 +536,12 @@
             super::Endpoint::Secure(tls_stream) => tls_stream.get_ref().get_ref().get_ref(),
             _ => unreachable!(),
         };
-<<<<<<< HEAD
-
-        #[cfg(unix)]
-=======
->>>>>>> e76121a7
         let sock = unsafe {
             use std::os::unix::prelude::*;
             let raw = stream.as_raw_fd();
             socket2::Socket::from_raw_fd(raw)
         };
 
-<<<<<<< HEAD
-        #[cfg(windows)]
-        let sock = unsafe {
-            use std::os::windows::prelude::*;
-            let raw = stream.as_raw_socket();
-            socket2::Socket::from_raw_socket(raw)
-        };
-
-=======
->>>>>>> e76121a7
         assert_eq!(
             sock.keepalive().unwrap(),
             Some(std::time::Duration::from_millis(42_000)),
